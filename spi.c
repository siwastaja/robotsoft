--- conflicted
+++ resolved
@@ -276,15 +276,9 @@
 		return NULL;
 	}
 
-<<<<<<< HEAD
-	if (s2b_msgs[msgid].p_accessor == NULL) {
-		printf("ERROR: spi_init_cmd tries to initialize a non-existing message id (msgid=%u)\n", msgid);
-		return NULL;
-=======
 	if (s2b_msgs[msgid].size == 0) {
 	   printf("ERROR: spi_init_cmd tries to initialize a message id (msgid=%u) with zero size\n", msgid);
 	   return NULL;
->>>>>>> c939ba81
 	} // if
 	int size = s2b_msgs[msgid].size;
 
